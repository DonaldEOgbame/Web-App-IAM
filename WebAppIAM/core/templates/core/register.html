--- conflicted
+++ resolved
@@ -56,7 +56,6 @@
 (function(){
     const csrftoken = '{{ csrf_token }}';
     {% if enrollment_type == 'biometric' %}
-<<<<<<< HEAD
     const initialOptions = {{ webauthn_options|default:'null'|safe }};
 
     async function startFingerprint(opts){
@@ -69,15 +68,7 @@
                 });
                 options = await resp.json();
             }
-=======
-    document.getElementById('enrollFingerprint').addEventListener('click', async function(){
-        try {
-            const optResp = await fetch('{% url "core:webauthn_registration_options" %}', {
-                method: 'POST',
-                headers: {'X-CSRFToken': csrftoken}
-            });
-            const options = await optResp.json();
->>>>>>> 26deac26
+
             ['challenge','user.id'].forEach(k=>{ if(options[k]) options[k]=Uint8Array.from(atob(options[k]),c=>c.charCodeAt(0)); });
             if(options.excludeCredentials){
                 options.excludeCredentials = options.excludeCredentials.map(c=>{ c.id=Uint8Array.from(atob(c.id),ch=>ch.charCodeAt(0)); return c; });
@@ -104,7 +95,6 @@
             }else{
                 alert(result.message || 'Enrollment failed');
             }
-<<<<<<< HEAD
         }catch(e){
             alert('Fingerprint enrollment failed');
         }
@@ -112,9 +102,7 @@
 
     document.getElementById('enrollFingerprint').addEventListener('click', function(){
         startFingerprint(initialOptions);
-=======
-        } catch(e){ alert('Fingerprint enrollment failed'); }
->>>>>>> 26deac26
+
     });
     {% endif %}
 })();
