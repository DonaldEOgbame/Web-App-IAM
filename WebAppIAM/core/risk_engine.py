import os
import json
import joblib
import numpy as np
import logging
import threading
from django.conf import settings

logger = logging.getLogger(__name__)

# Path to deployed artifacts
ML_MODELS_DIR = getattr(
    settings,
    "ML_MODELS_DIR",
    os.path.abspath(os.path.join(settings.BASE_DIR, "ml_pipeline", "models", "production"))
)

# Lazy globals
risk_model = None
_risk_meta = {}
behavior_model = None
_behavior_meta = {}
_loaded = False
_lock = threading.Lock()

# Backwards compatibility references used in tests
risk_model = None
behavior_model = None


def _load_models():
<<<<<<< HEAD
    global _loaded, _risk_model, _risk_meta, _behavior_model, _behavior_meta
    global risk_model, behavior_model
=======
    global _loaded, risk_model, _risk_meta, behavior_model, _behavior_meta
>>>>>>> 9cd2fca0
    if _loaded:
        return
    with _lock:
        if _loaded:
            return
        try:
            risk_path = os.path.join(ML_MODELS_DIR, "risk_model.pkl")
            risk_meta_path = os.path.join(ML_MODELS_DIR, "risk_model_meta.json")
            risk_model = joblib.load(risk_path)
            _risk_meta = json.loads(open(risk_meta_path, "r").read())
            logger.info("Loaded risk model v%s", _risk_meta.get("version"))
        except Exception as e:
            logger.error("Risk model loading failed: %s", e)

        try:
            behavior_path = os.path.join(ML_MODELS_DIR, "behavior_model.pkl")
            behavior_meta_path = os.path.join(ML_MODELS_DIR, "behavior_model_meta.json")
            behavior_model = joblib.load(behavior_path)
            _behavior_meta = json.loads(open(behavior_meta_path, "r").read())
            logger.info("Loaded behavior model v%s", _behavior_meta.get("version"))
        except Exception as e:
            logger.error("Behavior model loading failed: %s", e)

        _loaded = True
        # Keep public references in sync
        risk_model = _risk_model
        behavior_model = _behavior_model


def load_models():
    """Public wrapper for tests"""
    _load_models()
    if risk_model is None or behavior_model is None:
        raise RuntimeError("Models unavailable")
    return risk_model, behavior_model


def load_models():
    """Public helper to load models or raise if unavailable."""
    _load_models()
    if risk_model is None or behavior_model is None:
        raise RuntimeError("ML models not loaded")
    return risk_model, behavior_model


def _assert_schema(n_cols: int, meta: dict):
    expected = meta.get("expected_features", [])
    if not expected:
        logger.warning("No expected_features in model meta; skipping schema check.")
        return
    if n_cols != len(expected):
        raise ValueError(f"Feature count mismatch: got {n_cols}, expected {len(expected)}")


def calculate_risk_score(face_match: float,
                         fingerprint_verified: bool,
                         behavior_anomaly: float) -> float:
    """
    Returns probability-like risk score in [0, 1].
    Falls back to rule-based if model unavailable.
    """
    load_models()
    feats = np.array([[face_match, float(fingerprint_verified), behavior_anomaly]], dtype=float)

    if risk_model is None:
        logger.warning("Risk model unavailable, falling back to rule-based score.")
        return _rule_risk(face_match, fingerprint_verified, behavior_anomaly)

    try:
        _assert_schema(feats.shape[1], _risk_meta)
        if hasattr(risk_model, "predict_proba"):
            return float(risk_model.predict_proba(feats)[0, 1])
        # Regressor fallback
        return float(np.clip(risk_model.predict(feats)[0], 0.0, 1.0))
    except Exception as e:
        logger.exception("Risk model inference failed, fallback to rule: %s", e)
        return _rule_risk(face_match, fingerprint_verified, behavior_anomaly)


def analyze_behavior_anomaly(session) -> float:
    """
    Returns behavior anomaly score in [0, 1].
    Falls back to rule-based if model unavailable.
    """
    load_models()
    feats = np.array([[
        getattr(session, 'time_anomaly', 0.0),
        getattr(session, 'device_anomaly', 0.0),
        getattr(session, 'location_anomaly', 0.0),
        getattr(session, 'action_entropy', 0.5),
        getattr(session, 'ip_risk', 0.1),
        getattr(session, 'session_duration', 300.0),
    ]], dtype=float)

    if behavior_model is None:
        logger.warning("Behavior model unavailable, using rule fallback.")
        return _rule_behavior(session)

    try:
        _assert_schema(feats.shape[1], _behavior_meta)
        if hasattr(behavior_model, "predict_proba"):
            return float(behavior_model.predict_proba(feats)[0, 1])
        # Regressor fallback
        return float(np.clip(behavior_model.predict(feats)[0], 0.0, 1.0))
    except Exception as e:
        logger.exception("Behavior model inference failed, fallback to rule: %s", e)
        return _rule_behavior(session)


# ---------------- Rule-based fallbacks (keep your existing ones or these) ----------------
def _rule_risk(face_match, fingerprint_verified, behavior_anomaly):
    return float(np.clip(
        0.4 * (1 - face_match) +
        0.3 * (1 - float(fingerprint_verified)) +
        0.3 * behavior_anomaly,
        0.0, 1.0
    ))


def _rule_behavior(session):
    t = float(getattr(session, 'time_anomaly', 0.0))        # assume already 0..1
    d = float(getattr(session, 'device_anomaly', 0.0))      # 0/1
    l = float(getattr(session, 'location_anomaly', 0.0))    # 0..1
    return float(np.clip(0.3 * t + 0.4 * d + 0.3 * l, 0.0, 1.0))<|MERGE_RESOLUTION|>--- conflicted
+++ resolved
@@ -16,25 +16,16 @@
 )
 
 # Lazy globals
-risk_model = None
+_risk_model = None
 _risk_meta = {}
-behavior_model = None
+_behavior_model = None
 _behavior_meta = {}
 _loaded = False
 _lock = threading.Lock()
 
-# Backwards compatibility references used in tests
-risk_model = None
-behavior_model = None
-
 
 def _load_models():
-<<<<<<< HEAD
     global _loaded, _risk_model, _risk_meta, _behavior_model, _behavior_meta
-    global risk_model, behavior_model
-=======
-    global _loaded, risk_model, _risk_meta, behavior_model, _behavior_meta
->>>>>>> 9cd2fca0
     if _loaded:
         return
     with _lock:
@@ -43,7 +34,7 @@
         try:
             risk_path = os.path.join(ML_MODELS_DIR, "risk_model.pkl")
             risk_meta_path = os.path.join(ML_MODELS_DIR, "risk_model_meta.json")
-            risk_model = joblib.load(risk_path)
+            _risk_model = joblib.load(risk_path)
             _risk_meta = json.loads(open(risk_meta_path, "r").read())
             logger.info("Loaded risk model v%s", _risk_meta.get("version"))
         except Exception as e:
@@ -52,32 +43,13 @@
         try:
             behavior_path = os.path.join(ML_MODELS_DIR, "behavior_model.pkl")
             behavior_meta_path = os.path.join(ML_MODELS_DIR, "behavior_model_meta.json")
-            behavior_model = joblib.load(behavior_path)
+            _behavior_model = joblib.load(behavior_path)
             _behavior_meta = json.loads(open(behavior_meta_path, "r").read())
             logger.info("Loaded behavior model v%s", _behavior_meta.get("version"))
         except Exception as e:
             logger.error("Behavior model loading failed: %s", e)
 
         _loaded = True
-        # Keep public references in sync
-        risk_model = _risk_model
-        behavior_model = _behavior_model
-
-
-def load_models():
-    """Public wrapper for tests"""
-    _load_models()
-    if risk_model is None or behavior_model is None:
-        raise RuntimeError("Models unavailable")
-    return risk_model, behavior_model
-
-
-def load_models():
-    """Public helper to load models or raise if unavailable."""
-    _load_models()
-    if risk_model is None or behavior_model is None:
-        raise RuntimeError("ML models not loaded")
-    return risk_model, behavior_model
 
 
 def _assert_schema(n_cols: int, meta: dict):
@@ -96,19 +68,19 @@
     Returns probability-like risk score in [0, 1].
     Falls back to rule-based if model unavailable.
     """
-    load_models()
+    _load_models()
     feats = np.array([[face_match, float(fingerprint_verified), behavior_anomaly]], dtype=float)
 
-    if risk_model is None:
+    if _risk_model is None:
         logger.warning("Risk model unavailable, falling back to rule-based score.")
         return _rule_risk(face_match, fingerprint_verified, behavior_anomaly)
 
     try:
         _assert_schema(feats.shape[1], _risk_meta)
-        if hasattr(risk_model, "predict_proba"):
-            return float(risk_model.predict_proba(feats)[0, 1])
+        if hasattr(_risk_model, "predict_proba"):
+            return float(_risk_model.predict_proba(feats)[0, 1])
         # Regressor fallback
-        return float(np.clip(risk_model.predict(feats)[0], 0.0, 1.0))
+        return float(np.clip(_risk_model.predict(feats)[0], 0.0, 1.0))
     except Exception as e:
         logger.exception("Risk model inference failed, fallback to rule: %s", e)
         return _rule_risk(face_match, fingerprint_verified, behavior_anomaly)
@@ -119,7 +91,7 @@
     Returns behavior anomaly score in [0, 1].
     Falls back to rule-based if model unavailable.
     """
-    load_models()
+    _load_models()
     feats = np.array([[
         getattr(session, 'time_anomaly', 0.0),
         getattr(session, 'device_anomaly', 0.0),
@@ -129,16 +101,16 @@
         getattr(session, 'session_duration', 300.0),
     ]], dtype=float)
 
-    if behavior_model is None:
+    if _behavior_model is None:
         logger.warning("Behavior model unavailable, using rule fallback.")
         return _rule_behavior(session)
 
     try:
         _assert_schema(feats.shape[1], _behavior_meta)
-        if hasattr(behavior_model, "predict_proba"):
-            return float(behavior_model.predict_proba(feats)[0, 1])
+        if hasattr(_behavior_model, "predict_proba"):
+            return float(_behavior_model.predict_proba(feats)[0, 1])
         # Regressor fallback
-        return float(np.clip(behavior_model.predict(feats)[0], 0.0, 1.0))
+        return float(np.clip(_behavior_model.predict(feats)[0], 0.0, 1.0))
     except Exception as e:
         logger.exception("Behavior model inference failed, fallback to rule: %s", e)
         return _rule_behavior(session)
